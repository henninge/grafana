+++
title = "Configuration"
description = "Configuration Docs"
keywords = ["grafana", "configuration", "documentation"]
type = "docs"
[menu.docs]
name = "Configuration"
identifier = "config"
parent = "admin"
weight = 1
+++

# Configuration

Grafana has a number of configuration options that you can specify in a `.ini` configuration file or specified using environment variables.

> **Note.** You must restart Grafana for any configuration changes to take effect.

## Config file locations

Do not change `defaults.ini`! Grafana defaults are stored in this file. Depending on your OS, make all configuration changes in either `custom.ini` or `grafana.ini`.

- Default configuration from `$WORKING_DIR/conf/defaults.ini`
- Custom configuration from `$WORKING_DIR/conf/custom.ini`
- The custom configuration file path can be overridden using the `--config` parameter

**Linux** 

If you installed Grafana using the `deb` or `rpm` packages, then your configuration file is located at `/etc/grafana/grafana.ini` and a separate `custom.ini` is not used. This path is specified in the Grafana init.d script using `--config` file parameter.

**Windows**
`sample.ini` is in the same directory as `defaults.ini` and contains all the settings commented out. Copy `sample.ini` and name it `custom.ini`.

**macOS** 
By default, the configuration file is located at `/usr/local/etc/grafana/grafana.ini`.

## Comments in .ini Files

Semicolons (the `;` char) are the standard way to comment out lines in a `.ini` file. If you want to change a setting, you must delete the semicolon (`;`) in front of the setting before it will work.

**Example**
```
# The http port  to use
;http_port = 3000
```

<<<<<<< HEAD
**macOS:** By default, the configuration file is located at `/usr/local/etc/grafana/grafana.ini`. To configure Grafana, add a configuration file named `custom.ini` to the `conf` folder to override any of the settings defined in `conf/defaults.ini`.
=======
A common problem is forgetting to uncomment a line in the `custom.ini` (or `grafana.ini`) file which causes the configuration option to be ignored.
>>>>>>> 75c1b730

## Using environment variables

All options in the configuration file (listed below) can be overridden using environment variables using the syntax:

```bash
GF_<SectionName>_<KeyName>
```

Where the section name is the text within the brackets. Everything
should be upper case, `.` should be replaced by `_`. For example, given these configuration settings:

```bash
# default section
instance_name = ${HOSTNAME}

[security]
admin_user = admin

[auth.google]
client_secret = 0ldS3cretKey
```

Then you can override them using:

```bash
export GF_DEFAULT_INSTANCE_NAME=my-instance
export GF_SECURITY_ADMIN_USER=true
export GF_AUTH_GOOGLE_CLIENT_SECRET=newS3cretKey
```

<hr />

## instance_name

Set the name of the grafana-server instance. Used in logging and internal metrics and in
clustering info. Defaults to: `${HOSTNAME}`, which will be replaced with
environment variable `HOSTNAME`, if that is empty or does not exist Grafana will try to use
system calls to get the machine name.

## [paths]

### data

Path to where Grafana stores the sqlite3 database (if used), file based sessions (if used), and other data. This path is usually specified via command line in the init.d script or the systemd service file.

**macOS:** The default SQLite database is located at `/usr/local/var/lib/grafana`

### temp_data_lifetime

How long temporary images in `data` directory should be kept. Defaults to: `24h`. Supported modifiers: `h` (hours),
`m` (minutes), for example: `168h`, `30m`, `10h30m`. Use `0` to never clean up temporary files.

### logs

Path to where Grafana will store logs. This path is usually specified via command line in the init.d script or the systemd service file. You can override it in the configuration file or in the default environment variable file. However, please note that by overriding this the default log path will be used temporarily until Grafana has fully initialized/started.

Override log path using the command line argument `cfg:default.paths.log`:

```bash
./grafana-server --config /custom/config.ini --homepath /custom/homepath cfg:default.paths.logs=/custom/path
```

**macOS:** By default, the log file should be located at `/usr/local/var/log/grafana/grafana.log`.

### plugins

Directory where Grafana will automatically scan and look for plugins. Manually or automatically install any plugins here.

**macOS:** By default, the Mac plugin location is: `/usr/local/var/lib/grafana/plugins`.

### provisioning

Folder that contains [provisioning]({{< relref "../administration/provisioning" >}}) config files that grafana will apply on startup. Dashboards will be reloaded when the json files changes

## [server]

### http_addr

The IP address to bind to. If empty will bind to all interfaces

### http_port

The port to bind to, defaults to `3000`. To use port 80 you need to
either give the Grafana binary permission for example:

```bash
$ sudo setcap 'cap_net_bind_service=+ep' /usr/sbin/grafana-server
```

Or redirect port 80 to the Grafana port using:

```bash
$ sudo iptables -t nat -A PREROUTING -p tcp --dport 80 -j REDIRECT --to-port 3000
```

Another way is put a webserver like Nginx or Apache in front of Grafana and have them proxy requests to Grafana.

### protocol

`http`,`https`,`h2` or `socket`

> **Note** Grafana versions earlier than 3.0 are vulnerable to [POODLE](https://en.wikipedia.org/wiki/POODLE). So we strongly recommend to upgrade to 3.x or use a reverse proxy for ssl termination.

### socket
Path where the socket should be created when `protocol=socket`. Please make sure that Grafana has appropriate permissions.

### domain

This setting is only used in as a part of the `root_url` setting (see below). Important if you
use GitHub or Google OAuth.

### enforce_domain

Redirect to correct domain if host header does not match domain.
Prevents DNS rebinding attacks. Default is `false`.

### root_url

This is the full URL used to access Grafana from a web browser. This is
important if you use Google or GitHub OAuth authentication (for the
callback URL to be correct).

> **Note** This setting is also important if you have a reverse proxy
> in front of Grafana that exposes it through a subpath. In that
> case add the subpath to the end of this URL setting.

### serve_from_sub_path
> Available in 6.3 and above

Serve Grafana from subpath specified in `root_url` setting. By
default it is set to `false` for compatibility reasons.

By enabling this setting and using a subpath in `root_url` above, e.g.
`root_url = http://localhost:3000/grafana`, Grafana will be accessible on
`http://localhost:3000/grafana`.

### static_root_path

The path to the directory where the front end files (HTML, JS, and CSS
files). Default to `public` which is why the Grafana binary needs to be
executed with working directory set to the installation path.

### enable_gzip

Set this option to `true` to enable HTTP compression, this can improve
transfer speed and bandwidth utilization. It is recommended that most
users set it to `true`. By default it is set to `false` for compatibility
reasons.

### cert_file

Path to the certificate file (if `protocol` is set to `https` or `h2`).

### cert_key

Path to the certificate key file (if `protocol` is set to `https` or `h2`).

### router_logging

Set to `true` for Grafana to log all HTTP requests (not just errors). These are logged as Info level events
to grafana log.

<hr />

## [database]

Grafana needs a database to store users and dashboards (and other
things). By default it is configured to use `sqlite3` which is an
embedded database (included in the main Grafana binary).

### url

Use either URL or the other fields below to configure the database
Example: `mysql://user:secret@host:port/database`

### type

Either `mysql`, `postgres` or `sqlite3`, it's your choice.

### path

Only applicable for `sqlite3` database. The file path where the database
will be stored.

### host

Only applicable to MySQL or Postgres. Includes IP or hostname and port or in case of Unix sockets the path to it.
For example, for MySQL running on the same host as Grafana: `host =
127.0.0.1:3306` or with Unix sockets: `host = /var/run/mysqld/mysqld.sock`

### name

The name of the Grafana database. Leave it set to `grafana` or some
other name.

### user

The database user (not applicable for `sqlite3`).

### password

The database user's password (not applicable for `sqlite3`). If the password contains `#` or `;` you have to wrap it with triple quotes. For example `"""#password;"""`

### ssl_mode

For Postgres, use either `disable`, `require` or `verify-full`.
For MySQL, use either `true`, `false`, or `skip-verify`.

### ca_cert_path

The path to the CA certificate to use. On many Linux systems, certs can be found in `/etc/ssl/certs`.

### client_key_path

The path to the client key. Only if server requires client authentication.

### client_cert_path

The path to the client cert. Only if server requires client authentication.

### server_cert_name

The common name field of the certificate used by the `mysql` or `postgres` server. Not necessary if `ssl_mode` is set to `skip-verify`.

### max_idle_conn
The maximum number of connections in the idle connection pool.

### max_open_conn
The maximum number of open connections to the database.

### conn_max_lifetime

Sets the maximum amount of time a connection may be reused. The default is 14400 (which means 14400 seconds or 4 hours). For MySQL, this setting should be shorter than the [`wait_timeout`](https://dev.mysql.com/doc/refman/5.7/en/server-system-variables.html#sysvar_wait_timeout) variable.

### log_queries

Set to `true` to log the sql calls and execution times.

### cache_mode

For "sqlite3" only. [Shared cache](https://www.sqlite.org/sharedcache.html) setting used for connecting to the database. (private, shared)
Defaults to `private`.

<hr />

## [remote_cache]

### type

Either `redis`, `memcached` or `database`. Defaults to `database`

### connstr

The remote cache connection string. The format depends on the `type` of the remote cache.

#### Database

Leave empty when using `database` since it will use the primary database.

#### Redis

Example connstr: `addr=127.0.0.1:6379,pool_size=100,db=0,ssl=false`

- `addr` is the host `:` port of the redis server.
- `pool_size` (optional) is the number of underlying connections that can be made to redis.
- `db` (optional) is the number indentifer of the redis database you want to use.
- `ssl` (optional) is if SSL should be used to connect to redis server. The value may be `true`, `false`, or `insecure`. Setting the value to `insecure` skips verification of the certificate chain and hostname when making the connection.

#### Memcache

Example connstr: `127.0.0.1:11211`

<hr />

## [security]

### disable_initial_admin_creation

> Only available in Grafana v6.5+.

Disable creation of admin user on first start of grafana.

### admin_user

The name of the default Grafana admin user (who has full permissions).
Defaults to `admin`.

### admin_password

The password of the default Grafana admin. Set once on first-run.  Defaults to `admin`.

### login_remember_days

The number of days the keep me logged in / remember me cookie lasts.

### secret_key

Used for signing some data source settings like secrets and passwords, the encryption format used is AES-256 in CFB mode. Cannot be changed without requiring an update
to data source settings to re-encode them.

### disable_gravatar

Set to `true` to disable the use of Gravatar for user profile images.
Default is `false`.

### data_source_proxy_whitelist

Define a white list of allowed ips/domains to use in data sources. Format: `ip_or_domain:port` separated by spaces.

### cookie_secure

Set to `true` if you host Grafana behind HTTPS. Default is `false`.

### cookie_samesite

Sets the `SameSite` cookie attribute and prevents the browser from sending this cookie along with cross-site requests. The main goal is mitigate the risk of cross-origin information leakage. It also provides some protection against cross-site request forgery attacks (CSRF),  [read more here](https://www.owasp.org/index.php/SameSite). Valid values are `lax`, `strict` and `none`. Default is `lax`.

### allow_embedding

When `false`, the HTTP header `X-Frame-Options: deny` will be set in Grafana HTTP responses which will instruct
browsers to not allow rendering Grafana in a `<frame>`, `<iframe>`, `<embed>` or `<object>`. The main goal is to
mitigate the risk of [Clickjacking](https://www.owasp.org/index.php/Clickjacking). Default is `false`.

### strict_transport_security

Set to `true` if you want to enable HTTP `Strict-Transport-Security` (HSTS) response header. This is only sent when HTTPS is enabled in this configuration. HSTS tells browsers that the site should only be accessed using HTTPS. The default value is `false` until the next minor release, `6.3`.

### strict_transport_security_max_age_seconds

Sets how long a browser should cache HSTS in seconds. Only applied if strict_transport_security is enabled. The default value is `86400`.

### strict_transport_security_preload

Set to `true` if to enable HSTS `preloading` option. Only applied if strict_transport_security is enabled. The default value is `false`.

### strict_transport_security_subdomains

Set to `true` if to enable the HSTS includeSubDomains option. Only applied if strict_transport_security is enabled. The default value is `false`.

### x_content_type_options

Set to `true` to enable the X-Content-Type-Options response header. The X-Content-Type-Options response HTTP header is a marker used by the server to indicate that the MIME types advertised in the Content-Type headers should not be changed and be followed. The default value is `false` until the next minor release, `6.3`.

### x_xss_protection

Set to `false` to disable the X-XSS-Protection header, which tells browsers to stop pages from loading when they detect reflected cross-site scripting (XSS) attacks. The default value is `false` until the next minor release, `6.3`.

<hr />

## [users]

### allow_sign_up

Set to `false` to prohibit users from being able to sign up / create
user accounts. Defaults to `false`.  The admin user can still create
users from the [Grafana Admin Pages](/reference/admin)

### allow_org_create

Set to `false` to prohibit users from creating new organizations.
Defaults to `false`.

### auto_assign_org

Set to `true` to automatically add new users to the main organization
(id 1). When set to `false`, new users will automatically cause a new
organization to be created for that new user.

### auto_assign_org_id

Set this value to automatically add new users to the provided org.
This requires `auto_assign_org` to be set to `true`. Please make sure
that this organization does already exists.

### auto_assign_org_role

The role new users will be assigned for the main organization (if the
above setting is set to true).  Defaults to `Viewer`, other valid
options are `Admin` and `Editor`. e.g. :

`auto_assign_org_role = Viewer`

### viewers_can_edit

Viewers can edit/inspect dashboard settings in the browser, but not save the dashboard.
Defaults to `false`.

### editors_can_admin

Editors can administrate dashboards, folders and teams they create.
Defaults to `false`.

### login_hint

Text used as placeholder text on login page for login/username input.

### password_hint

Text used as placeholder text on login page for password input.

<hr>

## [auth]

Grafana provides many ways to authenticate users. The docs for authentication has been split in to many different pages
below.

- [Authentication Overview]({{< relref "../auth/overview.md" >}}) (anonymous access options, hide login and more)
- [Google OAuth]({{< relref "../auth/google.md" >}}) (auth.google)
- [GitHub OAuth]({{< relref "../auth/github.md" >}}) (auth.github)
- [Gitlab OAuth]({{< relref "../auth/gitlab.md" >}}) (auth.gitlab)
- [Generic OAuth]({{< relref "../auth/generic-oauth.md" >}}) (auth.generic_oauth, okta2, auth0, bitbucket, azure)
- [Basic Authentication]({{< relref "../auth/overview.md" >}}) (auth.basic)
- [LDAP Authentication]({{< relref "../auth/ldap.md" >}}) (auth.ldap)
- [Auth Proxy]({{< relref "../auth/auth-proxy.md" >}}) (auth.proxy)

## [dataproxy]

### logging

This enables data proxy logging, default is `false`.

### timeout

How long the data proxy should wait before timing out. Default is `30` (seconds)

### send_user_header

If enabled and user is not anonymous, data proxy will add X-Grafana-User header with username into the request. Default is `false`.

<hr />

## [analytics]

### reporting_enabled

When enabled Grafana will send anonymous usage statistics to
`stats.grafana.org`. No IP addresses are being tracked, only simple counters to
track running instances, versions, dashboard and error counts. It is very helpful
to us, so please leave this enabled. Counters are sent every 24 hours. Default
value is `true`.

### google_analytics_ua_id

If you want to track Grafana usage via Google analytics specify *your* Universal
Analytics ID here. By default this feature is disabled.

### check_for_updates

Set to false to disable all checks to https://grafana.com for new versions of installed plugins and to the Grafana GitHub repository to check for a newer version of Grafana. The version information is used in some UI views to notify that a new Grafana update or a plugin update exists. This option does not cause any auto updates, nor send any sensitive information. The check is run every 10 minutes.

<hr />

## [dashboards]

### versions_to_keep

Number dashboard versions to keep (per dashboard). Default: `20`, Minimum: `1`.

## [dashboards.json]

> This have been replaced with dashboards [provisioning]({{< relref "../administration/provisioning" >}}) in 5.0+

### enabled
`true` or `false`. Is disabled by default.

### path
The full path to a directory containing your json dashboards.

## [smtp]
Email server settings.

### enabled
defaults to `false`

### host
defaults to `localhost:25`

### user
In case of SMTP auth, defaults to `empty`

### password
In case of SMTP auth, defaults to `empty`

### cert_file
File path to a cert file, defaults to `empty`

### key_file
File path to a key file, defaults to `empty`

### skip_verify
Verify SSL for smtp server? defaults to `false`

### from_address
Address used when sending out emails, defaults to `admin@grafana.localhost`

### from_name
Name to be used when sending out emails, defaults to `Grafana`

### ehlo_identity
Name to be used as client identity for EHLO in SMTP dialog, defaults to instance_name.

## [log]

### mode
Either "console", "file", "syslog". Default is "console" and "file".
Use spaces to separate multiple modes, e.g. `console file`

### level
Either "debug", "info", "warn", "error", "critical", default is `info`

### filters
optional settings to set different levels for specific loggers.
For example `filters = sqlstore:debug`

## [metrics]

### enabled
Enable metrics reporting. defaults true. Available via HTTP API `/metrics`.

### basic_auth_username
If set configures the username to use for basic authentication on the metrics endpoint.

### basic_auth_password
If set configures the password to use for basic authentication on the metrics endpoint.

### disable_total_stats
If set to `true`, then total stats generation (`stat_totals_*` metrics) is disabled. The default is `false`.

### interval_seconds

Flush/Write interval when sending metrics to external TSDB. Defaults to 10s.

## [metrics.graphite]
Include this section if you want to send internal Grafana metrics to Graphite.

### address
Format `<Hostname or ip>`:port

### prefix
Graphite metric prefix. Defaults to `prod.grafana.%(instance_name)s.`

## [snapshots]

### external_enabled
Set to `false` to disable external snapshot publish endpoint (default `true`)

### external_snapshot_url
Set root URL to a Grafana instance where you want to publish external snapshots (defaults to https://snapshots-origin.raintank.io)

### external_snapshot_name
Set name for external snapshot button. Defaults to `Publish to snapshot.raintank.io`

### snapshot_remove_expired
Enabled to automatically remove expired snapshots

## [external_image_storage]
These options control how images should be made public so they can be shared on services like slack.

### provider
You can choose between (s3, webdav, gcs, azure_blob, local). If left empty Grafana will ignore the upload action.

## [external_image_storage.s3]

### bucket
Bucket name for S3. e.g. grafana.snapshot

### region
Region name for S3. e.g. 'us-east-1', 'cn-north-1', etc

### path
Optional extra path inside bucket, useful to apply expiration policies

### bucket_url
(for backward compatibility, only works when no bucket or region are configured)
Bucket URL for S3. AWS region can be specified within URL or defaults to 'us-east-1', e.g.
- http://grafana.s3.amazonaws.com/
- https://grafana.s3-ap-southeast-2.amazonaws.com/

### access_key
Access key. e.g. AAAAAAAAAAAAAAAAAAAA

Access key requires permissions to the S3 bucket for the 's3:PutObject' and 's3:PutObjectAcl' actions.

### secret_key
Secret key. e.g. AAAAAAAAAAAAAAAAAAAAAAAAAAAAAAAAAAAAAAAA

## [external_image_storage.webdav]

### url
Url to where Grafana will send PUT request with images

### public_url
Optional parameter. Url to send to users in notifications. If the string contains the sequence ${file}, it will be replaced with the uploaded filename. Otherwise, the file name will be appended to the path part of the url, leaving any query string unchanged.

### username
basic auth username

### password
basic auth password

## [external_image_storage.gcs]

### key_file
Path to JSON key file associated with a Google service account to authenticate and authorize.
Service Account keys can be created and downloaded from https://console.developers.google.com/permissions/serviceaccounts.

Service Account should have "Storage Object Writer" role. The access control model of the bucket needs to be "Set object-level and bucket-level permissions". Grafana itself will make the images public readable.

### bucket
Bucket Name on Google Cloud Storage.

### path
Optional extra path inside bucket

## [external_image_storage.azure_blob]

### account_name
Storage account name

### account_key
Storage account key

### container_name
Container name where to store "Blob" images with random names. Creating the blob container beforehand is required. Only public containers are supported.

## [alerting]

### enabled
Defaults to `true`. Set to `false` to disable alerting engine and hide Alerting from UI.

### execute_alerts

Makes it possible to turn off alert rule execution.

### error_or_timeout
> Available in 5.3 and above

Default setting for new alert rules. Defaults to categorize error and timeouts as alerting. (alerting, keep_state)

### nodata_or_nullvalues
> Available in 5.3  and above

Default setting for how Grafana handles nodata or null values in alerting. (alerting, no_data, keep_state, ok)

### concurrent_render_limit

> Available in 5.3  and above

Alert notifications can include images, but rendering many images at the same time can overload the server.
This limit will protect the server from render overloading and make sure notifications are sent out quickly. Default
value is `5`.


### evaluation_timeout_seconds

Default setting for alert calculation timeout. Default value is `30`

### notification_timeout_seconds

Default setting for alert notification timeout. Default value is `30`

### max_attempts

Default setting for max attempts to sending alert notifications. Default value is `3`

## [rendering]

Options to configure a remote HTTP image rendering service, e.g. using https://github.com/grafana/grafana-image-renderer.

### server_url

URL to a remote HTTP image renderer service, e.g. http://localhost:8081/render, will enable Grafana to render panels and dashboards to PNG-images using HTTP requests to an external service.

### callback_url

If the remote HTTP image renderer service runs on a different server than the Grafana server you may have to configure this to a URL where Grafana is reachable, e.g. http://grafana.domain/.

## [panels]

### disable_sanitize_html

If set to true Grafana will allow script tags in text panels. Not recommended as it enable XSS vulnerabilities. Default
is false. This settings was introduced in Grafana v6.0.

## [plugins]

### enable_alpha

Set to true if you want to test alpha plugins that are not yet ready for general usage.

## [feature_toggles]
### enable

Keys of alpha features to enable, separated by space. Available alpha features are: `transformations`

<hr />

# Removed options
Please note that these options have been removed.

## [session]
**Removed starting from Grafana v6.2. Please use [remote_cache](#remote-cache) option instead.**

### provider

Valid values are `memory`, `file`, `mysql`, `postgres`, `memcache` or `redis`. Default is `file`.

### provider_config

This option should be configured differently depending on what type of
session provider you have configured.

- **file:** session file path, e.g. `data/sessions`
- **mysql:** go-sql-driver/mysql dsn config string, e.g. `user:password@tcp(127.0.0.1:3306)/database_name`
- **postgres:** ex:  `user=a password=b host=localhost port=5432 dbname=c sslmode=verify-full`
- **memcache:** ex:  `127.0.0.1:11211`
- **redis:** ex: `addr=127.0.0.1:6379,pool_size=100,prefix=grafana`. For Unix socket, use for example: `network=unix,addr=/var/run/redis/redis.sock,pool_size=100,db=grafana`

Postgres valid `sslmode` are `disable`, `require`, `verify-ca`, and `verify-full` (default).

### cookie_name

The name of the Grafana session cookie.

### cookie_secure

Set to true if you host Grafana behind HTTPS only. Defaults to `false`.

### session_life_time

How long sessions lasts in seconds. Defaults to `86400` (24 hours).<|MERGE_RESOLUTION|>--- conflicted
+++ resolved
@@ -31,8 +31,7 @@
 **Windows**
 `sample.ini` is in the same directory as `defaults.ini` and contains all the settings commented out. Copy `sample.ini` and name it `custom.ini`.
 
-**macOS** 
-By default, the configuration file is located at `/usr/local/etc/grafana/grafana.ini`.
+**macOS:** By default, the configuration file is located at `/usr/local/etc/grafana/grafana.ini`. To configure Grafana, add a configuration file named `custom.ini` to the `conf` folder to override any of the settings defined in `conf/defaults.ini`.
 
 ## Comments in .ini Files
 
@@ -44,11 +43,7 @@
 ;http_port = 3000
 ```
 
-<<<<<<< HEAD
-**macOS:** By default, the configuration file is located at `/usr/local/etc/grafana/grafana.ini`. To configure Grafana, add a configuration file named `custom.ini` to the `conf` folder to override any of the settings defined in `conf/defaults.ini`.
-=======
 A common problem is forgetting to uncomment a line in the `custom.ini` (or `grafana.ini`) file which causes the configuration option to be ignored.
->>>>>>> 75c1b730
 
 ## Using environment variables
 
