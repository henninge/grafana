.tabbed-view {
<<<<<<< HEAD
  background-color: $page-bg;
=======
  background-color: $panel-bg;
>>>>>>> d452d3ce
  padding: $spacer*3;
  margin-bottom: $dashboard-padding;

  &.tabbed-view--panel-edit {
    padding: 0;

    .tabbed-view-header {
      background-color: $body-bg;
      padding: 1.5em 1rem 0 1rem;
    }
    .gf-tabs-link.active {
      background-color: $panel-bg;
    }
  }
}

.tabbed-view-header {
  @include clearfix();
  @include brand-bottom-border();
}

.tabbed-view-title {
  float: left;
  font-style: italic;
  padding-top: 0.5rem;
  margin: 0 $spacer*3 0 $spacer*1;
}

.tabbed-view-close-btn {
  float: right;
  padding: 0;
  margin: 0;
  background-color: transparent;
  border: none;
  padding: ($tabs-padding-top + $tabs-top-margin) $spacer $tabs-padding-bottom;
  color: $text-color;
  i {
    font-size: 120%;
  }
  &:hover {
    color: $white;
  }
}

.tabbed-view-body {
  padding: $spacer*2 $spacer;
  min-height: 250px;

  &--small {
    min-height: 0px;
    padding-bottom: 0px;
  }
}

.section-heading {
  font-size: 1.1rem;
  margin-bottom: 0.6rem;
}<|MERGE_RESOLUTION|>--- conflicted
+++ resolved
@@ -1,9 +1,5 @@
 .tabbed-view {
-<<<<<<< HEAD
-  background-color: $page-bg;
-=======
   background-color: $panel-bg;
->>>>>>> d452d3ce
   padding: $spacer*3;
   margin-bottom: $dashboard-padding;
 
