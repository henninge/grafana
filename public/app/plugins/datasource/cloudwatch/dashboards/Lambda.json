{
  "__inputs": [
    {
      "name": "DS_CLOUDWATCH",
      "label": "",
      "description": "",
      "type": "datasource",
      "pluginId": "cloudwatch",
      "pluginName": "CloudWatch"
    }
  ],
  "__requires": [
    {
      "type": "datasource",
      "id": "cloudwatch",
      "name": "CloudWatch",
      "version": "1.0.0"
    },
    {
      "type": "grafana",
      "id": "grafana",
      "name": "Grafana",
      "version": "6.5.0"
    },
    {
      "type": "panel",
      "id": "graph",
      "name": "Graph",
      "version": ""
    }
  ],
  "annotations": {
    "list": [
      {
        "builtIn": 1,
        "datasource": "-- Grafana --",
        "enable": true,
        "hide": true,
        "iconColor": "rgba(0, 211, 255, 1)",
        "name": "Annotations & Alerts",
        "type": "dashboard"
      }
    ]
  },
  "editable": true,
  "gnetId": null,
  "graphTooltip": 0,
  "id": null,
  "iteration": 1574177065694,
  "links": [],
  "panels": [
    {
      "aliasColors": {},
      "bars": false,
      "dashLength": 10,
      "dashes": false,
      "datasource": "$datasource",
      "fill": 0,
      "fillGradient": 0,
      "gridPos": {
        "h": 7,
        "w": 24,
        "x": 0,
        "y": 0
      },
      "hiddenSeries": false,
      "id": 2,
      "legend": {
        "alignAsTable": false,
        "avg": false,
        "current": false,
        "max": false,
        "min": false,
        "rightSide": true,
        "show": false,
        "total": false,
        "values": false
      },
      "lines": true,
      "linewidth": 1,
      "nullPointMode": "null",
      "options": {
        "dataLinks": []
      },
      "percentage": false,
      "pointradius": 2,
      "points": false,
      "renderer": "flot",
      "seriesOverrides": [],
      "spaceLength": 10,
      "stack": false,
      "steppedLine": false,
      "targets": [
        {
          "alias": "",
          "dimensions": {
            "FunctionName": "*"
          },
<<<<<<< HEAD
          "expression": "",
=======
          "expression": "SUM(REMOVE_EMPTY(SEARCH('{AWS/Lambda,FunctionName} MetricName=\"Invocations\"', 'Sum', $period)))/$period",
>>>>>>> f4578a95
          "matchExact": true,
          "metricName": "Invocations",
          "namespace": "AWS/Lambda",
          "period": "$period",
          "refId": "A",
          "region": "$region",
          "statistics": ["Sum"]
        }
      ],
      "thresholds": [],
      "timeFrom": null,
      "timeRegions": [],
      "timeShift": null,
      "title": "Total invocations [count/sec]",
      "tooltip": {
        "shared": true,
        "sort": 0,
        "value_type": "individual"
      },
      "type": "graph",
      "xaxis": {
        "buckets": null,
        "mode": "time",
        "name": null,
        "show": true,
        "values": []
      },
      "yaxes": [
        {
          "format": "short",
          "label": null,
          "logBase": 1,
          "max": null,
          "min": "0",
          "show": true
        },
        {
          "format": "short",
          "label": null,
          "logBase": 1,
          "max": null,
          "min": null,
          "show": true
        }
      ],
      "yaxis": {
        "align": false,
        "alignLevel": null
      }
    },
    {
      "aliasColors": {},
      "bars": false,
      "dashLength": 10,
      "dashes": false,
      "datasource": "$datasource",
      "fill": 0,
      "fillGradient": 0,
      "gridPos": {
        "h": 7,
        "w": 24,
        "x": 0,
        "y": 7
      },
      "hiddenSeries": false,
      "id": 7,
      "legend": {
        "alignAsTable": false,
        "avg": false,
        "current": false,
        "max": false,
        "min": false,
        "rightSide": true,
        "show": false,
        "total": false,
        "values": false
      },
      "lines": true,
      "linewidth": 1,
      "nullPointMode": "null",
      "options": {
        "dataLinks": []
      },
      "percentage": false,
      "pointradius": 2,
      "points": false,
      "renderer": "flot",
      "seriesOverrides": [],
      "spaceLength": 10,
      "stack": false,
      "steppedLine": false,
      "targets": [
        {
          "alias": "",
          "dimensions": {
            "FunctionName": "*"
          },
<<<<<<< HEAD
          "expression": "",
=======
          "expression": "SUM(REMOVE_EMPTY(SEARCH('{AWS/Lambda,FunctionName} MetricName=\"Errors\"', 'Sum', $period)))/$period",
>>>>>>> f4578a95
          "matchExact": true,
          "metricName": "Invocations",
          "namespace": "AWS/Lambda",
          "period": "$period",
          "refId": "A",
          "region": "$region",
          "statistics": ["Sum"]
        }
      ],
      "thresholds": [],
      "timeFrom": null,
      "timeRegions": [],
      "timeShift": null,
      "title": "Total errors [count/sec]",
      "tooltip": {
        "shared": true,
        "sort": 0,
        "value_type": "individual"
      },
      "type": "graph",
      "xaxis": {
        "buckets": null,
        "mode": "time",
        "name": null,
        "show": true,
        "values": []
      },
      "yaxes": [
        {
          "format": "short",
          "label": null,
          "logBase": 1,
          "max": null,
          "min": "0",
          "show": true
        },
        {
          "format": "short",
          "label": null,
          "logBase": 1,
          "max": null,
          "min": null,
          "show": true
        }
      ],
      "yaxis": {
        "align": false,
        "alignLevel": null
      }
    },
    {
      "aliasColors": {},
      "bars": false,
      "dashLength": 10,
      "dashes": false,
      "datasource": "$datasource",
      "fill": 0,
      "fillGradient": 0,
      "gridPos": {
        "h": 7,
        "w": 24,
        "x": 0,
        "y": 14
      },
      "hiddenSeries": false,
      "id": 14,
      "legend": {
        "alignAsTable": false,
        "avg": false,
        "current": false,
        "max": false,
        "min": false,
        "rightSide": true,
        "show": false,
        "total": false,
        "values": false
      },
      "lines": true,
      "linewidth": 1,
      "nullPointMode": "null",
      "options": {
        "dataLinks": []
      },
      "percentage": false,
      "pointradius": 2,
      "points": false,
      "renderer": "flot",
      "seriesOverrides": [],
      "spaceLength": 10,
      "stack": false,
      "steppedLine": false,
      "targets": [
        {
          "alias": "",
          "dimensions": {
            "FunctionName": "*"
          },
<<<<<<< HEAD
          "expression": "",
=======
          "expression": "SUM(REMOVE_EMPTY(SEARCH('{AWS/Lambda,FunctionName} MetricName=\"Throttles\"', 'Sum', $period)))/$period",
>>>>>>> f4578a95
          "matchExact": true,
          "metricName": "Invocations",
          "namespace": "AWS/Lambda",
          "period": "$period",
          "refId": "A",
          "region": "$region",
          "statistics": ["Sum"]
        }
      ],
      "thresholds": [],
      "timeFrom": null,
      "timeRegions": [],
      "timeShift": null,
      "title": "Total throttles [count/sec]",
      "tooltip": {
        "shared": true,
        "sort": 0,
        "value_type": "individual"
      },
      "type": "graph",
      "xaxis": {
        "buckets": null,
        "mode": "time",
        "name": null,
        "show": true,
        "values": []
      },
      "yaxes": [
        {
          "format": "short",
          "label": null,
          "logBase": 1,
          "max": null,
          "min": "0",
          "show": true
        },
        {
          "format": "short",
          "label": null,
          "logBase": 1,
          "max": null,
          "min": null,
          "show": true
        }
      ],
      "yaxis": {
        "align": false,
        "alignLevel": null
      }
    },
    {
      "collapsed": true,
      "datasource": "${DS_CLOUDWATCH}",
      "gridPos": {
        "h": 1,
        "w": 24,
        "x": 0,
        "y": 21
      },
      "id": 9,
      "panels": [
        {
          "aliasColors": {},
          "bars": false,
          "dashLength": 10,
          "dashes": false,
          "datasource": "$datasource",
          "fill": 0,
          "fillGradient": 0,
          "gridPos": {
            "h": 9,
            "w": 24,
            "x": 0,
            "y": 22
          },
<<<<<<< HEAD
          "expression": "",
          "matchExact": true,
          "metricName": "Throttles",
          "namespace": "AWS/Lambda",
          "refId": "A",
          "region": "$region",
          "statistics": ["Average"]
        }
      ],
      "thresholds": [],
      "timeFrom": null,
      "timeRegions": [],
      "timeShift": null,
      "title": "Throttles $statistic",
      "tooltip": {
        "shared": true,
        "sort": 0,
        "value_type": "individual"
      },
      "type": "graph",
      "xaxis": {
        "buckets": null,
        "mode": "time",
        "name": null,
        "show": true,
        "values": []
      },
      "yaxes": [
=======
          "hiddenSeries": false,
          "id": 11,
          "legend": {
            "alignAsTable": true,
            "avg": false,
            "current": false,
            "max": true,
            "min": false,
            "rightSide": true,
            "show": true,
            "sort": "max",
            "sortDesc": true,
            "total": false,
            "values": true
          },
          "lines": true,
          "linewidth": 1,
          "nullPointMode": "null",
          "options": {
            "dataLinks": []
          },
          "percentage": false,
          "pointradius": 2,
          "points": false,
          "renderer": "flot",
          "seriesOverrides": [],
          "spaceLength": 10,
          "stack": false,
          "steppedLine": false,
          "targets": [
            {
              "alias": "",
              "dimensions": {
                "FunctionName": "*"
              },
              "expression": "REMOVE_EMPTY(SEARCH('{AWS/Lambda,FunctionName} MetricName=\"Duration\"', 'Average', $period))",
              "matchExact": true,
              "metricName": "Invocations",
              "namespace": "AWS/Lambda",
              "period": "$period",
              "refId": "A",
              "region": "$region",
              "statistics": ["Sum"]
            }
          ],
          "thresholds": [],
          "timeFrom": null,
          "timeRegions": [],
          "timeShift": null,
          "title": "Duration per function [average milliseconds]  Log scale",
          "tooltip": {
            "shared": true,
            "sort": 2,
            "value_type": "individual"
          },
          "type": "graph",
          "xaxis": {
            "buckets": null,
            "mode": "time",
            "name": null,
            "show": true,
            "values": []
          },
          "yaxes": [
            {
              "format": "short",
              "label": null,
              "logBase": 10,
              "max": null,
              "min": "0",
              "show": true
            },
            {
              "format": "short",
              "label": null,
              "logBase": 1,
              "max": null,
              "min": null,
              "show": true
            }
          ],
          "yaxis": {
            "align": false,
            "alignLevel": null
          }
        },
>>>>>>> f4578a95
        {
          "aliasColors": {},
          "bars": false,
          "dashLength": 10,
          "dashes": false,
          "datasource": "$datasource",
          "fill": 0,
          "fillGradient": 0,
          "gridPos": {
            "h": 9,
            "w": 24,
            "x": 0,
            "y": 31
          },
          "hiddenSeries": false,
          "id": 6,
          "legend": {
            "alignAsTable": true,
            "avg": false,
            "current": false,
            "max": true,
            "min": false,
            "rightSide": true,
            "show": true,
            "sort": "max",
            "sortDesc": true,
            "total": false,
            "values": true
          },
          "lines": true,
          "linewidth": 1,
          "nullPointMode": "null",
          "options": {
            "dataLinks": []
          },
          "percentage": false,
          "pointradius": 2,
          "points": false,
          "renderer": "flot",
          "seriesOverrides": [],
          "spaceLength": 10,
          "stack": false,
          "steppedLine": false,
          "targets": [
            {
              "alias": "",
              "dimensions": {
                "FunctionName": "*"
              },
              "expression": "REMOVE_EMPTY(SEARCH('{AWS/Lambda,FunctionName} MetricName=\"Invocations\"', 'Sum', $period))/$period",
              "matchExact": true,
              "metricName": "Invocations",
              "namespace": "AWS/Lambda",
              "period": "$period",
              "refId": "A",
              "region": "$region",
              "statistics": ["Sum"]
            }
          ],
          "thresholds": [],
          "timeFrom": null,
          "timeRegions": [],
          "timeShift": null,
          "title": "Invocations per function [count/sec]",
          "tooltip": {
            "shared": true,
            "sort": 2,
            "value_type": "individual"
          },
          "type": "graph",
          "xaxis": {
            "buckets": null,
            "mode": "time",
            "name": null,
            "show": true,
            "values": []
          },
          "yaxes": [
            {
              "format": "short",
              "label": null,
              "logBase": 1,
              "max": null,
              "min": "0",
              "show": true
            },
            {
              "format": "short",
              "label": null,
              "logBase": 1,
              "max": null,
              "min": null,
              "show": true
            }
          ],
          "yaxis": {
            "align": false,
            "alignLevel": null
          }
        },
        {
          "aliasColors": {},
          "bars": false,
          "dashLength": 10,
          "dashes": false,
          "datasource": "$datasource",
          "fill": 0,
          "fillGradient": 0,
          "gridPos": {
            "h": 9,
            "w": 24,
            "x": 0,
            "y": 40
          },
          "hiddenSeries": false,
          "id": 12,
          "legend": {
            "alignAsTable": true,
            "avg": false,
            "current": false,
            "max": true,
            "min": false,
            "rightSide": true,
            "show": true,
            "sort": "max",
            "sortDesc": true,
            "total": false,
            "values": true
          },
          "lines": true,
          "linewidth": 1,
          "nullPointMode": "null",
          "options": {
            "dataLinks": []
          },
          "percentage": false,
          "pointradius": 2,
          "points": false,
          "renderer": "flot",
          "seriesOverrides": [],
          "spaceLength": 10,
          "stack": false,
          "steppedLine": false,
          "targets": [
            {
              "alias": "",
              "dimensions": {
                "FunctionName": "*"
              },
              "expression": "REMOVE_EMPTY(SEARCH('{AWS/Lambda,FunctionName} MetricName=\"Errors\"', 'Sum', $period))/$period",
              "matchExact": true,
              "metricName": "Invocations",
              "namespace": "AWS/Lambda",
              "period": "$period",
              "refId": "A",
              "region": "$region",
              "statistics": ["Sum"]
            }
          ],
          "thresholds": [],
          "timeFrom": null,
          "timeRegions": [],
          "timeShift": null,
          "title": "Errors per function [count/sec]",
          "tooltip": {
            "shared": true,
            "sort": 2,
            "value_type": "individual"
          },
          "type": "graph",
          "xaxis": {
            "buckets": null,
            "mode": "time",
            "name": null,
            "show": true,
            "values": []
          },
          "yaxes": [
            {
              "format": "short",
              "label": null,
              "logBase": 1,
              "max": null,
              "min": "0",
              "show": true
            },
            {
              "format": "short",
              "label": null,
              "logBase": 1,
              "max": null,
              "min": null,
              "show": true
            }
          ],
          "yaxis": {
            "align": false,
            "alignLevel": null
          }
        },
        {
          "aliasColors": {},
          "bars": false,
          "dashLength": 10,
          "dashes": false,
          "datasource": "$datasource",
          "fill": 0,
          "fillGradient": 0,
          "gridPos": {
            "h": 9,
            "w": 24,
            "x": 0,
            "y": 49
          },
          "hiddenSeries": false,
          "id": 13,
          "legend": {
            "alignAsTable": true,
            "avg": false,
            "current": false,
            "max": true,
            "min": false,
            "rightSide": true,
            "show": true,
            "sort": "max",
            "sortDesc": true,
            "total": false,
            "values": true
          },
          "lines": true,
          "linewidth": 1,
          "nullPointMode": "null",
          "options": {
            "dataLinks": []
          },
          "percentage": false,
          "pointradius": 2,
          "points": false,
          "renderer": "flot",
          "seriesOverrides": [],
          "spaceLength": 10,
          "stack": false,
          "steppedLine": false,
          "targets": [
            {
              "alias": "",
              "dimensions": {
                "FunctionName": "*"
              },
              "expression": "REMOVE_EMPTY(SEARCH('{AWS/Lambda,FunctionName} MetricName=\"Throttles\"', 'Sum', $period))/$period",
              "matchExact": true,
              "metricName": "Invocations",
              "namespace": "AWS/Lambda",
              "period": "$period",
              "refId": "A",
              "region": "$region",
              "statistics": ["Sum"]
            }
          ],
          "thresholds": [],
          "timeFrom": null,
          "timeRegions": [],
          "timeShift": null,
          "title": "Throttles per function [count/sec]",
          "tooltip": {
            "shared": true,
            "sort": 2,
            "value_type": "individual"
          },
          "type": "graph",
          "xaxis": {
            "buckets": null,
            "mode": "time",
            "name": null,
            "show": true,
            "values": []
          },
          "yaxes": [
            {
              "format": "short",
              "label": null,
              "logBase": 1,
              "max": null,
              "min": "0",
              "show": true
            },
            {
              "format": "short",
              "label": null,
              "logBase": 1,
              "max": null,
              "min": null,
              "show": true
            }
          ],
          "yaxis": {
            "align": false,
            "alignLevel": null
          }
        }
      ],
      "title": "Per function details",
      "type": "row"
    }
  ],
  "schemaVersion": 21,
  "style": "dark",
  "tags": [],
  "templating": {
    "list": [
      {
        "current": {
          "text": "CloudWatch",
          "value": "CloudWatch"
        },
        "hide": 0,
        "includeAll": false,
        "label": "Datasource",
        "multi": false,
        "name": "datasource",
        "options": [],
        "query": "cloudwatch",
        "refresh": 1,
        "regex": "",
        "skipUrlSync": false,
        "type": "datasource"
      },
      {
        "allValue": null,
        "current": {},
        "datasource": "${DS_CLOUDWATCH-MXDEV}",
        "definition": "regions()",
        "hide": 0,
        "includeAll": false,
        "label": "Region",
        "multi": false,
        "name": "region",
        "options": [],
        "query": "regions()",
        "refresh": 1,
        "regex": "",
        "skipUrlSync": false,
        "sort": 0,
        "tagValuesQuery": "",
        "tags": [],
        "tagsQuery": "",
        "type": "query",
        "useTags": false
      },
      {
        "allValue": null,
        "current": {
          "selected": false,
          "tags": [],
          "text": "300",
          "value": "300"
        },
        "hide": 0,
        "includeAll": false,
        "label": "Period [sec]",
        "multi": false,
        "name": "period",
        "options": [
          {
            "selected": false,
            "text": "60",
            "value": "60"
          },
          {
            "selected": true,
            "text": "300",
            "value": "300"
          }
        ],
        "query": "60,300",
        "skipUrlSync": false,
        "type": "custom"
      }
    ]
  },
  "time": {
    "from": "now-6h",
    "to": "now"
  },
  "timepicker": {
    "refresh_intervals": ["5s", "10s", "30s", "1m", "5m", "15m", "30m", "1h", "2h", "1d"]
  },
  "timezone": "",
  "title": "Lambda",
  "uid": "VgpJGb1Zg",
  "version": 10
}<|MERGE_RESOLUTION|>--- conflicted
+++ resolved
@@ -96,11 +96,7 @@
           "dimensions": {
             "FunctionName": "*"
           },
-<<<<<<< HEAD
-          "expression": "",
-=======
           "expression": "SUM(REMOVE_EMPTY(SEARCH('{AWS/Lambda,FunctionName} MetricName=\"Invocations\"', 'Sum', $period)))/$period",
->>>>>>> f4578a95
           "matchExact": true,
           "metricName": "Invocations",
           "namespace": "AWS/Lambda",
@@ -198,11 +194,7 @@
           "dimensions": {
             "FunctionName": "*"
           },
-<<<<<<< HEAD
-          "expression": "",
-=======
           "expression": "SUM(REMOVE_EMPTY(SEARCH('{AWS/Lambda,FunctionName} MetricName=\"Errors\"', 'Sum', $period)))/$period",
->>>>>>> f4578a95
           "matchExact": true,
           "metricName": "Invocations",
           "namespace": "AWS/Lambda",
@@ -300,11 +292,7 @@
           "dimensions": {
             "FunctionName": "*"
           },
-<<<<<<< HEAD
-          "expression": "",
-=======
           "expression": "SUM(REMOVE_EMPTY(SEARCH('{AWS/Lambda,FunctionName} MetricName=\"Throttles\"', 'Sum', $period)))/$period",
->>>>>>> f4578a95
           "matchExact": true,
           "metricName": "Invocations",
           "namespace": "AWS/Lambda",
@@ -380,36 +368,6 @@
             "x": 0,
             "y": 22
           },
-<<<<<<< HEAD
-          "expression": "",
-          "matchExact": true,
-          "metricName": "Throttles",
-          "namespace": "AWS/Lambda",
-          "refId": "A",
-          "region": "$region",
-          "statistics": ["Average"]
-        }
-      ],
-      "thresholds": [],
-      "timeFrom": null,
-      "timeRegions": [],
-      "timeShift": null,
-      "title": "Throttles $statistic",
-      "tooltip": {
-        "shared": true,
-        "sort": 0,
-        "value_type": "individual"
-      },
-      "type": "graph",
-      "xaxis": {
-        "buckets": null,
-        "mode": "time",
-        "name": null,
-        "show": true,
-        "values": []
-      },
-      "yaxes": [
-=======
           "hiddenSeries": false,
           "id": 11,
           "legend": {
@@ -496,7 +454,6 @@
             "alignLevel": null
           }
         },
->>>>>>> f4578a95
         {
           "aliasColors": {},
           "bars": false,
