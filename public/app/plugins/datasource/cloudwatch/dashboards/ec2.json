{
  "__inputs": [
    {
      "name": "DS_CLOUDWATCH",
      "label": "",
      "description": "",
      "type": "datasource",
      "pluginId": "cloudwatch",
      "pluginName": "CloudWatch"
    }
  ],
  "__requires": [
    {
      "type": "datasource",
      "id": "cloudwatch",
      "name": "CloudWatch",
      "version": "1.0.0"
    },
    {
      "type": "grafana",
      "id": "grafana",
      "name": "Grafana",
      "version": "6.5.0"
    },
    {
      "type": "panel",
      "id": "graph",
      "name": "Graph",
      "version": ""
    },
    {
      "type": "panel",
      "id": "text",
      "name": "Text",
      "version": ""
    }
  ],
  "annotations": {
    "list": [
      {
        "builtIn": 1,
        "datasource": "-- Grafana --",
        "enable": true,
        "hide": true,
        "iconColor": "rgba(0, 211, 255, 1)",
        "name": "Annotations & Alerts",
        "type": "dashboard"
      }
    ]
  },
  "editable": true,
  "gnetId": null,
  "graphTooltip": 0,
  "id": null,
  "iteration": 1574181024125,
  "links": [],
  "panels": [
    {
      "collapsed": false,
      "datasource": "${DS_CLOUDWATCH}",
      "gridPos": {
        "h": 1,
        "w": 24,
        "x": 0,
        "y": 0
      },
      "id": 14,
      "panels": [],
      "title": "Overview",
      "type": "row"
    },
    {
      "aliasColors": {},
      "bars": false,
      "dashLength": 10,
      "dashes": false,
      "datasource": "$datasource",
      "fill": 1,
      "fillGradient": 0,
      "gridPos": {
        "h": 8,
        "w": 24,
        "x": 0,
        "y": 1
      },
      "hiddenSeries": false,
      "id": 2,
      "legend": {
        "alignAsTable": false,
        "avg": false,
        "current": false,
        "max": false,
        "min": false,
        "rightSide": true,
        "show": true,
        "total": false,
        "values": false
      },
      "lines": true,
      "linewidth": 1,
      "nullPointMode": "connected",
      "options": {
        "dataLinks": []
      },
      "percentage": false,
      "pointradius": 2,
      "points": false,
      "renderer": "flot",
      "seriesOverrides": [],
      "spaceLength": 10,
      "stack": false,
      "steppedLine": false,
      "targets": [
        {
          "alias": "",
          "dimensions": {
            "InstanceId": "*"
          },
          "expression": "",
          "matchExact": true,
          "metricName": "CPUUtilization",
          "namespace": "AWS/EC2",
          "period": "$period",
          "refId": "B",
          "region": "$region",
          "statistics": ["Maximum"]
        }
      ],
      "thresholds": [],
      "timeFrom": null,
      "timeRegions": [],
      "timeShift": null,
      "title": "CPU utilization per instance [%]",
      "tooltip": {
        "shared": true,
        "sort": 0,
        "value_type": "individual"
      },
      "type": "graph",
      "xaxis": {
        "buckets": null,
        "mode": "time",
        "name": null,
        "show": true,
        "values": []
      },
      "yaxes": [
        {
          "decimals": null,
          "format": "short",
          "label": "",
          "logBase": 1,
          "max": "100",
          "min": "0",
          "show": true
        },
        {
          "format": "short",
          "label": null,
          "logBase": 1,
          "max": null,
          "min": null,
          "show": true
        }
      ],
      "yaxis": {
        "align": false,
        "alignLevel": null
      }
    },
    {
      "aliasColors": {},
      "bars": false,
      "dashLength": 10,
      "dashes": false,
      "datasource": "$datasource",
      "fill": 1,
      "fillGradient": 0,
      "gridPos": {
        "h": 9,
        "w": 24,
        "x": 0,
        "y": 9
      },
      "hiddenSeries": false,
      "id": 7,
      "legend": {
        "alignAsTable": false,
        "avg": false,
        "current": false,
        "max": false,
        "min": false,
        "show": false,
        "total": false,
        "values": false
      },
      "lines": true,
      "linewidth": 1,
      "nullPointMode": "connected",
      "options": {
        "dataLinks": []
      },
      "percentage": false,
      "pointradius": 2,
      "points": false,
      "renderer": "flot",
      "seriesOverrides": [
        {
          "alias": "Inbound",
          "transform": "negative-Y"
        }
      ],
      "spaceLength": 10,
      "stack": false,
      "steppedLine": false,
      "targets": [
        {
          "alias": "Inbound",
          "dimensions": {
            "InstanceId": "*"
          },
<<<<<<< HEAD
          "expression": "",
=======
          "expression": "SUM(REMOVE_EMPTY(SEARCH('{AWS/EC2,InstanceId} MetricName=\"NetworkIn\"', 'Sum', $period)))/$period",
>>>>>>> f4578a95
          "matchExact": true,
          "metricName": "NetworkOut",
          "namespace": "AWS/EC2",
          "period": "$period",
          "refId": "B",
          "region": "$region",
          "statistics": ["Average"]
        },
        {
          "alias": "Outbound",
          "dimensions": {
            "InstanceId": "*"
          },
          "expression": "SUM(REMOVE_EMPTY(SEARCH('{AWS/EC2,InstanceId} MetricName=\"NetworkOut\"', 'Sum', $period)))/$period",
          "matchExact": true,
          "metricName": "NetworkOut",
          "namespace": "AWS/EC2",
          "refId": "C",
          "region": "$region",
          "statistics": ["Average"]
        }
      ],
      "thresholds": [],
      "timeFrom": null,
      "timeRegions": [],
      "timeShift": null,
      "title": "Total network traffic outbound (+) and inbound (-) [bytes/sec]",
      "tooltip": {
        "shared": true,
        "sort": 0,
        "value_type": "individual"
      },
      "type": "graph",
      "xaxis": {
        "buckets": null,
        "mode": "time",
        "name": null,
        "show": true,
        "values": []
      },
      "yaxes": [
        {
          "format": "short",
          "label": null,
          "logBase": 1,
          "max": null,
          "min": null,
          "show": true
        },
        {
          "format": "short",
          "label": null,
          "logBase": 1,
          "max": null,
          "min": "0",
          "show": true
        }
      ],
      "yaxis": {
        "align": false,
        "alignLevel": null
      }
    },
    {
      "collapsed": false,
      "datasource": "${DS_CLOUDWATCH}",
      "gridPos": {
        "h": 1,
        "w": 24,
        "x": 0,
        "y": 18
      },
      "id": 16,
      "panels": [],
      "title": "Network details",
      "type": "row"
    },
    {
      "aliasColors": {},
      "bars": false,
      "dashLength": 10,
      "dashes": false,
      "datasource": "$datasource",
      "fill": 1,
      "fillGradient": 0,
      "gridPos": {
        "h": 9,
        "w": 12,
        "x": 0,
        "y": 19
      },
      "hiddenSeries": false,
      "id": 17,
      "legend": {
        "alignAsTable": false,
        "avg": false,
        "current": false,
        "max": false,
        "min": false,
        "rightSide": true,
        "show": true,
        "total": false,
        "values": false
      },
      "lines": true,
      "linewidth": 1,
      "nullPointMode": "connected",
      "options": {
        "dataLinks": []
      },
      "percentage": false,
      "pointradius": 2,
      "points": false,
      "renderer": "flot",
      "seriesOverrides": [],
      "spaceLength": 10,
      "stack": false,
      "steppedLine": false,
      "targets": [
        {
          "dimensions": {
            "InstanceId": "*"
          },
<<<<<<< HEAD
          "expression": "",
=======
          "expression": "REMOVE_EMPTY(SEARCH('{AWS/EC2,InstanceId} MetricName=\"NetworkIn\"', 'Sum', $period))/$period",
>>>>>>> f4578a95
          "matchExact": true,
          "metricName": "NetworkIn",
          "namespace": "AWS/EC2",
          "period": "$period",
          "refId": "A",
          "region": "$region",
          "statistics": ["Sum"]
        }
      ],
      "thresholds": [],
      "timeFrom": null,
      "timeRegions": [],
      "timeShift": null,
      "title": "Inbound network traffic per instance [bytes/sec]",
      "tooltip": {
        "shared": true,
        "sort": 0,
        "value_type": "individual"
      },
      "type": "graph",
      "xaxis": {
        "buckets": null,
        "mode": "time",
        "name": null,
        "show": true,
        "values": []
      },
      "yaxes": [
        {
          "format": "short",
          "label": null,
          "logBase": 1,
          "max": null,
          "min": "0",
          "show": true
        },
        {
          "format": "short",
          "label": null,
          "logBase": 1,
          "max": null,
          "min": null,
          "show": true
        }
      ],
      "yaxis": {
        "align": false,
        "alignLevel": null
      }
    },
    {
      "aliasColors": {},
      "bars": false,
      "dashLength": 10,
      "dashes": false,
      "datasource": "$datasource",
      "fill": 1,
      "fillGradient": 0,
      "gridPos": {
        "h": 9,
        "w": 12,
        "x": 12,
        "y": 19
      },
      "hiddenSeries": false,
      "id": 18,
      "legend": {
        "alignAsTable": false,
        "avg": false,
        "current": false,
        "max": false,
        "min": false,
        "rightSide": true,
        "show": true,
        "total": false,
        "values": false
      },
      "lines": true,
      "linewidth": 1,
      "nullPointMode": "connected",
      "options": {
        "dataLinks": []
      },
      "percentage": false,
      "pointradius": 2,
      "points": false,
      "renderer": "flot",
      "seriesOverrides": [],
      "spaceLength": 10,
      "stack": false,
      "steppedLine": false,
      "targets": [
        {
          "dimensions": {
            "InstanceId": "*"
          },
<<<<<<< HEAD
          "expression": "",
=======
          "expression": "REMOVE_EMPTY(SEARCH('{AWS/EC2,InstanceId} MetricName=\"NetworkOut\"', 'Sum', $period))/$period",
>>>>>>> f4578a95
          "matchExact": true,
          "metricName": "NetworkIn",
          "namespace": "AWS/EC2",
          "period": "$period",
          "refId": "A",
          "region": "$region",
          "statistics": ["Sum"]
        }
      ],
      "thresholds": [],
      "timeFrom": null,
      "timeRegions": [],
      "timeShift": null,
      "title": "Outbound network traffic per instance [bytes/sec]",
      "tooltip": {
        "shared": true,
        "sort": 0,
        "value_type": "individual"
      },
      "type": "graph",
      "xaxis": {
        "buckets": null,
        "mode": "time",
        "name": null,
        "show": true,
        "values": []
      },
      "yaxes": [
        {
          "format": "short",
          "label": null,
          "logBase": 1,
          "max": null,
          "min": "0",
          "show": true
        },
        {
          "format": "short",
          "label": null,
          "logBase": 1,
          "max": null,
          "min": null,
          "show": true
        }
      ],
      "yaxis": {
        "align": false,
        "alignLevel": null
      }
    },
    {
      "aliasColors": {},
      "bars": false,
      "dashLength": 10,
      "dashes": false,
      "datasource": "$datasource",
      "fill": 1,
      "fillGradient": 0,
      "gridPos": {
        "h": 9,
        "w": 12,
        "x": 0,
        "y": 28
      },
      "hiddenSeries": false,
      "id": 9,
      "legend": {
        "alignAsTable": false,
        "avg": false,
        "current": false,
        "max": false,
        "min": false,
        "rightSide": true,
        "show": true,
        "total": false,
        "values": false
      },
      "lines": true,
      "linewidth": 1,
      "nullPointMode": "connected",
      "options": {
        "dataLinks": []
      },
      "percentage": false,
      "pointradius": 2,
      "points": false,
      "renderer": "flot",
      "seriesOverrides": [],
      "spaceLength": 10,
      "stack": false,
      "steppedLine": false,
      "targets": [
        {
          "dimensions": {
            "InstanceId": "*"
          },
<<<<<<< HEAD
          "expression": "",
=======
          "expression": "REMOVE_EMPTY(SEARCH('{AWS/EC2,InstanceId} MetricName=\"NetworkPacketsIn\"', 'Sum', $period))/$period",
>>>>>>> f4578a95
          "matchExact": true,
          "metricName": "NetworkPacketsIn",
          "namespace": "AWS/EC2",
          "refId": "A",
          "region": "$region",
          "statistics": ["Sum"]
        }
      ],
      "thresholds": [],
      "timeFrom": null,
      "timeRegions": [],
      "timeShift": null,
      "title": "Inbound network packets per instance [IOPS]",
      "tooltip": {
        "shared": true,
        "sort": 0,
        "value_type": "individual"
      },
      "type": "graph",
      "xaxis": {
        "buckets": null,
        "mode": "time",
        "name": null,
        "show": true,
        "values": []
      },
      "yaxes": [
        {
          "format": "short",
          "label": null,
          "logBase": 1,
          "max": null,
          "min": "0",
          "show": true
        },
        {
          "format": "short",
          "label": null,
          "logBase": 1,
          "max": null,
          "min": null,
          "show": true
        }
      ],
      "yaxis": {
        "align": false,
        "alignLevel": null
      }
    },
    {
      "aliasColors": {},
      "bars": false,
      "dashLength": 10,
      "dashes": false,
      "datasource": "$datasource",
      "fill": 1,
      "fillGradient": 0,
      "gridPos": {
        "h": 9,
        "w": 12,
        "x": 12,
        "y": 28
      },
      "hiddenSeries": false,
      "id": 19,
      "legend": {
        "alignAsTable": false,
        "avg": false,
        "current": false,
        "max": false,
        "min": false,
        "rightSide": true,
        "show": true,
        "total": false,
        "values": false
      },
      "lines": true,
      "linewidth": 1,
      "nullPointMode": "connected",
      "options": {
        "dataLinks": []
      },
      "percentage": false,
      "pointradius": 2,
      "points": false,
      "renderer": "flot",
      "seriesOverrides": [],
      "spaceLength": 10,
      "stack": false,
      "steppedLine": false,
      "targets": [
        {
          "dimensions": {
            "InstanceId": "*"
          },
<<<<<<< HEAD
          "expression": "",
=======
          "expression": "REMOVE_EMPTY(SEARCH('{AWS/EC2,InstanceId} MetricName=\"NetworkPacketsOut\"', 'Sum', $period))/$period",
>>>>>>> f4578a95
          "matchExact": true,
          "metricName": "NetworkPacketsIn",
          "namespace": "AWS/EC2",
          "refId": "A",
          "region": "$region",
          "statistics": ["Sum"]
        }
      ],
      "thresholds": [],
      "timeFrom": null,
      "timeRegions": [],
      "timeShift": null,
      "title": "Outbound network packets per instance [IOPS]",
      "tooltip": {
        "shared": true,
        "sort": 0,
        "value_type": "individual"
      },
      "type": "graph",
      "xaxis": {
        "buckets": null,
        "mode": "time",
        "name": null,
        "show": true,
        "values": []
      },
      "yaxes": [
        {
          "format": "short",
          "label": null,
          "logBase": 1,
          "max": null,
          "min": "0",
          "show": true
        },
        {
          "format": "short",
          "label": null,
          "logBase": 1,
          "max": null,
          "min": null,
          "show": true
        }
      ],
      "yaxis": {
        "align": false,
        "alignLevel": null
      }
    },
    {
      "collapsed": false,
      "datasource": "${DS_CLOUDWATCH}",
      "gridPos": {
        "h": 1,
        "w": 24,
        "x": 0,
        "y": 37
      },
      "id": 21,
      "panels": [],
      "title": "Disk details",
      "type": "row"
    },
    {
      "content": "",
      "datasource": "${DS_CLOUDWATCH}",
      "gridPos": {
        "h": 1,
        "w": 24,
        "x": 0,
        "y": 38
      },
      "id": 30,
      "mode": "markdown",
      "options": {},
      "timeFrom": null,
      "timeShift": null,
      "title": "The following metrics are reported for EC2 Instance Store Volumes. For Amazon EBS volumes, see the EBS dashboard.",
      "type": "text"
    },
    {
      "aliasColors": {},
      "bars": false,
      "dashLength": 10,
      "dashes": false,
      "datasource": "$datasource",
      "fill": 1,
      "fillGradient": 0,
      "gridPos": {
        "h": 9,
        "w": 12,
        "x": 0,
        "y": 39
      },
      "hiddenSeries": false,
      "id": 3,
      "legend": {
        "alignAsTable": false,
        "avg": false,
        "current": false,
        "max": false,
        "min": false,
        "rightSide": true,
        "show": true,
        "total": false,
        "values": false
      },
      "lines": true,
      "linewidth": 1,
      "nullPointMode": "null as zero",
      "options": {
        "dataLinks": []
      },
      "percentage": false,
      "pointradius": 2,
      "points": false,
      "renderer": "flot",
      "seriesOverrides": [],
      "spaceLength": 10,
      "stack": false,
      "steppedLine": true,
      "targets": [
        {
          "alias": "{{label}}",
          "dimensions": {
            "InstanceId": "*"
          },
<<<<<<< HEAD
          "expression": "",
=======
          "expression": "REMOVE_EMPTY(SEARCH('{AWS/EC2,InstanceId} MetricName=\"DiskReadBytes\"', 'Sum', $period))/$period",
>>>>>>> f4578a95
          "matchExact": true,
          "metricName": "DiskReadBytes",
          "namespace": "AWS/EC2",
          "refId": "A",
          "region": "$region",
          "statistics": ["Sum"]
        }
      ],
      "thresholds": [],
      "timeFrom": null,
      "timeRegions": [],
      "timeShift": null,
      "title": "Disk READ per instance [bytes/sec]",
      "tooltip": {
        "shared": true,
        "sort": 0,
        "value_type": "individual"
      },
      "type": "graph",
      "xaxis": {
        "buckets": null,
        "mode": "time",
        "name": null,
        "show": true,
        "values": []
      },
      "yaxes": [
        {
          "format": "short",
          "label": null,
          "logBase": 1,
          "max": null,
          "min": "0",
          "show": true
        },
        {
          "format": "short",
          "label": null,
          "logBase": 1,
          "max": null,
          "min": null,
          "show": true
        }
      ],
      "yaxis": {
        "align": false,
        "alignLevel": null
      }
    },
    {
      "aliasColors": {},
      "bars": false,
      "dashLength": 10,
      "dashes": false,
      "datasource": "$datasource",
      "fill": 1,
      "fillGradient": 0,
      "gridPos": {
        "h": 9,
        "w": 12,
        "x": 12,
        "y": 39
      },
      "hiddenSeries": false,
      "id": 22,
      "legend": {
        "alignAsTable": false,
        "avg": false,
        "current": false,
        "max": false,
        "min": false,
        "rightSide": true,
        "show": true,
        "total": false,
        "values": false
      },
      "lines": true,
      "linewidth": 1,
      "nullPointMode": "null as zero",
      "options": {
        "dataLinks": []
      },
      "percentage": false,
      "pointradius": 2,
      "points": false,
      "renderer": "flot",
      "seriesOverrides": [],
      "spaceLength": 10,
      "stack": false,
      "steppedLine": true,
      "targets": [
        {
          "alias": "{{label}}",
          "dimensions": {
            "InstanceId": "*"
          },
<<<<<<< HEAD
          "expression": "",
=======
          "expression": "REMOVE_EMPTY(SEARCH('{AWS/EC2,InstanceId} MetricName=\"DiskWriteBytes\"', 'Sum', $period))/$period",
>>>>>>> f4578a95
          "matchExact": true,
          "metricName": "DiskReadBytes",
          "namespace": "AWS/EC2",
          "refId": "A",
          "region": "$region",
          "statistics": ["Sum"]
        }
      ],
      "thresholds": [],
      "timeFrom": null,
      "timeRegions": [],
      "timeShift": null,
      "title": "Disk WRITE per instance [bytes/sec]",
      "tooltip": {
        "shared": true,
        "sort": 0,
        "value_type": "individual"
      },
      "type": "graph",
      "xaxis": {
        "buckets": null,
        "mode": "time",
        "name": null,
        "show": true,
        "values": []
      },
      "yaxes": [
        {
          "format": "short",
          "label": null,
          "logBase": 1,
          "max": null,
          "min": "0",
          "show": true
        },
        {
          "format": "short",
          "label": null,
          "logBase": 1,
          "max": null,
          "min": null,
          "show": true
        }
      ],
      "yaxis": {
        "align": false,
        "alignLevel": null
      }
    },
    {
      "aliasColors": {},
      "bars": false,
      "dashLength": 10,
      "dashes": false,
      "datasource": "$datasource",
      "fill": 1,
      "fillGradient": 0,
      "gridPos": {
        "h": 9,
        "w": 12,
        "x": 0,
        "y": 48
      },
      "hiddenSeries": false,
      "id": 24,
      "legend": {
        "alignAsTable": false,
        "avg": false,
        "current": false,
        "max": false,
        "min": false,
        "rightSide": true,
        "show": true,
        "total": false,
        "values": false
      },
      "lines": true,
      "linewidth": 1,
      "nullPointMode": "null as zero",
      "options": {
        "dataLinks": []
      },
      "percentage": false,
      "pointradius": 2,
      "points": false,
      "renderer": "flot",
      "seriesOverrides": [],
      "spaceLength": 10,
      "stack": false,
      "steppedLine": true,
      "targets": [
        {
          "alias": "{{label}}",
          "dimensions": {
            "InstanceId": "*"
          },
<<<<<<< HEAD
          "expression": "",
=======
          "expression": "REMOVE_EMPTY(SEARCH('{AWS/EC2,InstanceId} MetricName=\"DiskReadOps\"', 'Sum', $period))/$period",
>>>>>>> f4578a95
          "matchExact": true,
          "metricName": "DiskReadBytes",
          "namespace": "AWS/EC2",
          "refId": "A",
          "region": "$region",
          "statistics": ["Sum"]
        }
      ],
      "thresholds": [],
      "timeFrom": null,
      "timeRegions": [],
      "timeShift": null,
      "title": "Disk READ per instance [IOPS]",
      "tooltip": {
        "shared": true,
        "sort": 0,
        "value_type": "individual"
      },
      "type": "graph",
      "xaxis": {
        "buckets": null,
        "mode": "time",
        "name": null,
        "show": true,
        "values": []
      },
      "yaxes": [
        {
          "format": "short",
          "label": null,
          "logBase": 1,
          "max": null,
          "min": "0",
          "show": true
        },
        {
          "format": "short",
          "label": null,
          "logBase": 1,
          "max": null,
          "min": null,
          "show": true
        }
      ],
      "yaxis": {
        "align": false,
        "alignLevel": null
      }
    },
    {
      "aliasColors": {},
      "bars": false,
      "dashLength": 10,
      "dashes": false,
      "datasource": "$datasource",
      "description": "",
      "fill": 1,
      "fillGradient": 0,
      "gridPos": {
        "h": 9,
        "w": 12,
        "x": 12,
        "y": 48
      },
      "hiddenSeries": false,
      "id": 23,
      "legend": {
        "alignAsTable": false,
        "avg": false,
        "current": false,
        "max": false,
        "min": false,
        "rightSide": true,
        "show": true,
        "total": false,
        "values": false
      },
      "lines": true,
      "linewidth": 1,
      "nullPointMode": "null as zero",
      "options": {
        "dataLinks": []
      },
      "percentage": false,
      "pointradius": 2,
      "points": false,
      "renderer": "flot",
      "seriesOverrides": [],
      "spaceLength": 10,
      "stack": false,
      "steppedLine": true,
      "targets": [
        {
          "alias": "{{label}}",
          "dimensions": {
            "InstanceId": "*"
          },
<<<<<<< HEAD
          "expression": "",
=======
          "expression": "REMOVE_EMPTY(SEARCH('{AWS/EC2,InstanceId} MetricName=\"DiskWriteOps\"', 'Sum', $period))/$period",
>>>>>>> f4578a95
          "matchExact": true,
          "metricName": "DiskReadBytes",
          "namespace": "AWS/EC2",
          "refId": "A",
          "region": "$region",
          "statistics": ["Sum"]
        }
      ],
      "thresholds": [],
      "timeFrom": null,
      "timeRegions": [],
      "timeShift": null,
      "title": "Disk WRITE per instance [IOPS]",
      "tooltip": {
        "shared": true,
        "sort": 0,
        "value_type": "individual"
      },
      "type": "graph",
      "xaxis": {
        "buckets": null,
        "mode": "time",
        "name": null,
        "show": true,
        "values": []
      },
      "yaxes": [
        {
          "format": "short",
          "label": null,
          "logBase": 1,
          "max": null,
          "min": "0",
          "show": true
        },
        {
          "format": "short",
          "label": null,
          "logBase": 1,
          "max": null,
          "min": null,
          "show": true
        }
      ],
      "yaxis": {
        "align": false,
        "alignLevel": null
      }
    },
    {
      "collapsed": true,
      "datasource": "${DS_CLOUDWATCH}",
      "gridPos": {
        "h": 1,
        "w": 24,
        "x": 0,
        "y": 57
      },
      "id": 26,
      "panels": [
        {
          "aliasColors": {},
          "bars": false,
          "dashLength": 10,
          "dashes": false,
          "datasource": "$datasource",
          "description": "",
          "fill": 1,
          "fillGradient": 0,
          "gridPos": {
            "h": 6,
            "w": 24,
            "x": 0,
            "y": 23
          },
<<<<<<< HEAD
          "expression": "",
          "matchExact": true,
          "metricName": "StatusCheckFailed_System",
          "namespace": "AWS/EC2",
          "refId": "A",
          "region": "$region",
          "statistics": ["Sum"]
        }
      ],
      "thresholds": [],
      "timeFrom": null,
      "timeRegions": [],
      "timeShift": null,
      "title": "Status Check Failed System Sum",
      "tooltip": {
        "shared": true,
        "sort": 0,
        "value_type": "individual"
      },
      "type": "graph",
      "xaxis": {
        "buckets": null,
        "mode": "time",
        "name": null,
        "show": true,
        "values": []
      },
      "yaxes": [
=======
          "hiddenSeries": false,
          "id": 10,
          "legend": {
            "alignAsTable": false,
            "avg": false,
            "current": false,
            "max": false,
            "min": false,
            "rightSide": true,
            "show": true,
            "total": false,
            "values": false
          },
          "lines": true,
          "linewidth": 1,
          "nullPointMode": "connected",
          "options": {
            "dataLinks": []
          },
          "percentage": false,
          "pointradius": 2,
          "points": false,
          "renderer": "flot",
          "seriesOverrides": [],
          "spaceLength": 10,
          "stack": false,
          "steppedLine": true,
          "targets": [
            {
              "dimensions": {
                "InstanceId": "*"
              },
              "expression": "",
              "matchExact": true,
              "metricName": "StatusCheckFailed",
              "namespace": "AWS/EC2",
              "period": "$period",
              "refId": "A",
              "region": "$region",
              "statistics": ["Sum"]
            }
          ],
          "thresholds": [],
          "timeFrom": null,
          "timeRegions": [],
          "timeShift": null,
          "title": "Status check failed [Sum]",
          "tooltip": {
            "shared": true,
            "sort": 0,
            "value_type": "individual"
          },
          "type": "graph",
          "xaxis": {
            "buckets": null,
            "mode": "time",
            "name": null,
            "show": true,
            "values": []
          },
          "yaxes": [
            {
              "format": "short",
              "label": null,
              "logBase": 1,
              "max": null,
              "min": "0",
              "show": true
            },
            {
              "format": "short",
              "label": null,
              "logBase": 1,
              "max": null,
              "min": null,
              "show": true
            }
          ],
          "yaxis": {
            "align": false,
            "alignLevel": null
          }
        },
>>>>>>> f4578a95
        {
          "aliasColors": {},
          "bars": false,
          "dashLength": 10,
          "dashes": false,
          "datasource": "$datasource",
          "description": "",
          "fill": 1,
          "fillGradient": 0,
          "gridPos": {
            "h": 6,
            "w": 24,
            "x": 0,
            "y": 29
          },
          "hiddenSeries": false,
          "id": 27,
          "legend": {
            "alignAsTable": false,
            "avg": false,
            "current": false,
            "max": false,
            "min": false,
            "rightSide": true,
            "show": true,
            "total": false,
            "values": false
          },
          "lines": true,
          "linewidth": 1,
          "nullPointMode": "connected",
          "options": {
            "dataLinks": []
          },
          "percentage": false,
          "pointradius": 2,
          "points": false,
          "renderer": "flot",
          "seriesOverrides": [],
          "spaceLength": 10,
          "stack": false,
          "steppedLine": true,
          "targets": [
            {
              "dimensions": {
                "InstanceId": "*"
              },
              "expression": "",
              "matchExact": true,
              "metricName": "StatusCheckFailed",
              "namespace": "AWS/EC2",
              "period": "$period",
              "refId": "A",
              "region": "$region",
              "statistics": ["Sum"]
            }
          ],
          "thresholds": [],
          "timeFrom": null,
          "timeRegions": [],
          "timeShift": null,
          "title": "Instance status check failed [Sum]",
          "tooltip": {
            "shared": true,
            "sort": 0,
            "value_type": "individual"
          },
          "type": "graph",
          "xaxis": {
            "buckets": null,
            "mode": "time",
            "name": null,
            "show": true,
            "values": []
          },
          "yaxes": [
            {
              "format": "short",
              "label": null,
              "logBase": 1,
              "max": null,
              "min": "0",
              "show": true
            },
            {
              "format": "short",
              "label": null,
              "logBase": 1,
              "max": null,
              "min": null,
              "show": true
            }
          ],
          "yaxis": {
            "align": false,
            "alignLevel": null
          }
        },
        {
          "aliasColors": {},
          "bars": false,
          "dashLength": 10,
          "dashes": false,
          "datasource": "$datasource",
          "description": "",
          "fill": 1,
          "fillGradient": 0,
          "gridPos": {
            "h": 6,
            "w": 24,
            "x": 0,
            "y": 35
          },
          "hiddenSeries": false,
          "id": 28,
          "legend": {
            "alignAsTable": false,
            "avg": false,
            "current": false,
            "max": false,
            "min": false,
            "rightSide": true,
            "show": true,
            "total": false,
            "values": false
          },
          "lines": true,
          "linewidth": 1,
          "nullPointMode": "connected",
          "options": {
            "dataLinks": []
          },
          "percentage": false,
          "pointradius": 2,
          "points": false,
          "renderer": "flot",
          "seriesOverrides": [],
          "spaceLength": 10,
          "stack": false,
          "steppedLine": true,
          "targets": [
            {
              "dimensions": {
                "InstanceId": "*"
              },
              "expression": "",
              "matchExact": true,
              "metricName": "StatusCheckFailed",
              "namespace": "AWS/EC2",
              "period": "$period",
              "refId": "A",
              "region": "$region",
              "statistics": ["Sum"]
            }
          ],
          "thresholds": [],
          "timeFrom": null,
          "timeRegions": [],
          "timeShift": null,
          "title": "System status check failed [Sum]",
          "tooltip": {
            "shared": true,
            "sort": 0,
            "value_type": "individual"
          },
          "type": "graph",
          "xaxis": {
            "buckets": null,
            "mode": "time",
            "name": null,
            "show": true,
            "values": []
          },
          "yaxes": [
            {
              "format": "short",
              "label": null,
              "logBase": 1,
              "max": null,
              "min": "0",
              "show": true
            },
            {
              "format": "short",
              "label": null,
              "logBase": 1,
              "max": null,
              "min": null,
              "show": true
            }
          ],
          "yaxis": {
            "align": false,
            "alignLevel": null
          }
        }
      ],
      "title": "Status Checks",
      "type": "row"
    }
  ],
  "refresh": false,
  "schemaVersion": 21,
  "style": "dark",
  "tags": [],
  "templating": {
    "list": [
      {
        "current": {
          "text": "CloudWatch",
          "value": "CloudWatch"
        },
        "hide": 0,
        "includeAll": false,
        "label": "Datasource",
        "multi": false,
        "name": "datasource",
        "options": [],
        "query": "cloudwatch",
        "refresh": 1,
        "regex": "",
        "skipUrlSync": false,
        "type": "datasource"
      },
      {
        "allValue": null,
        "current": {},
        "datasource": "$datasource",
        "definition": "regions()",
        "hide": 0,
        "includeAll": false,
        "label": "Region",
        "multi": false,
        "name": "region",
        "options": [],
        "query": "regions()",
        "refresh": 1,
        "regex": "",
        "skipUrlSync": false,
        "sort": 0,
        "tagValuesQuery": "",
        "tags": [],
        "tagsQuery": "",
        "type": "query",
        "useTags": false
      },
      {
        "allValue": null,
        "current": {
          "selected": true,
          "tags": [],
          "text": "60",
          "value": "60"
        },
        "hide": 0,
        "includeAll": false,
        "label": "Period [sec]",
        "multi": false,
        "name": "period",
        "options": [
          {
            "selected": true,
            "text": "60",
            "value": "60"
          },
          {
            "selected": false,
            "text": "300",
            "value": "300"
          }
        ],
        "query": "60,300",
        "skipUrlSync": false,
        "type": "custom"
      }
    ]
  },
  "time": {
    "from": "now-6h",
    "to": "now"
  },
  "timepicker": {
    "refresh_intervals": ["5s", "10s", "30s", "1m", "5m", "15m", "30m", "1h", "2h", "1d"]
  },
  "timezone": "",
  "title": "EC2",
  "uid": "QKG34P1Zk",
  "version": 4
}<|MERGE_RESOLUTION|>--- conflicted
+++ resolved
@@ -219,11 +219,7 @@
           "dimensions": {
             "InstanceId": "*"
           },
-<<<<<<< HEAD
-          "expression": "",
-=======
           "expression": "SUM(REMOVE_EMPTY(SEARCH('{AWS/EC2,InstanceId} MetricName=\"NetworkIn\"', 'Sum', $period)))/$period",
->>>>>>> f4578a95
           "matchExact": true,
           "metricName": "NetworkOut",
           "namespace": "AWS/EC2",
@@ -347,11 +343,7 @@
           "dimensions": {
             "InstanceId": "*"
           },
-<<<<<<< HEAD
-          "expression": "",
-=======
           "expression": "REMOVE_EMPTY(SEARCH('{AWS/EC2,InstanceId} MetricName=\"NetworkIn\"', 'Sum', $period))/$period",
->>>>>>> f4578a95
           "matchExact": true,
           "metricName": "NetworkIn",
           "namespace": "AWS/EC2",
@@ -448,11 +440,7 @@
           "dimensions": {
             "InstanceId": "*"
           },
-<<<<<<< HEAD
-          "expression": "",
-=======
           "expression": "REMOVE_EMPTY(SEARCH('{AWS/EC2,InstanceId} MetricName=\"NetworkOut\"', 'Sum', $period))/$period",
->>>>>>> f4578a95
           "matchExact": true,
           "metricName": "NetworkIn",
           "namespace": "AWS/EC2",
@@ -549,11 +537,7 @@
           "dimensions": {
             "InstanceId": "*"
           },
-<<<<<<< HEAD
-          "expression": "",
-=======
           "expression": "REMOVE_EMPTY(SEARCH('{AWS/EC2,InstanceId} MetricName=\"NetworkPacketsIn\"', 'Sum', $period))/$period",
->>>>>>> f4578a95
           "matchExact": true,
           "metricName": "NetworkPacketsIn",
           "namespace": "AWS/EC2",
@@ -649,11 +633,7 @@
           "dimensions": {
             "InstanceId": "*"
           },
-<<<<<<< HEAD
-          "expression": "",
-=======
           "expression": "REMOVE_EMPTY(SEARCH('{AWS/EC2,InstanceId} MetricName=\"NetworkPacketsOut\"', 'Sum', $period))/$period",
->>>>>>> f4578a95
           "matchExact": true,
           "metricName": "NetworkPacketsIn",
           "namespace": "AWS/EC2",
@@ -781,11 +761,7 @@
           "dimensions": {
             "InstanceId": "*"
           },
-<<<<<<< HEAD
-          "expression": "",
-=======
           "expression": "REMOVE_EMPTY(SEARCH('{AWS/EC2,InstanceId} MetricName=\"DiskReadBytes\"', 'Sum', $period))/$period",
->>>>>>> f4578a95
           "matchExact": true,
           "metricName": "DiskReadBytes",
           "namespace": "AWS/EC2",
@@ -882,11 +858,7 @@
           "dimensions": {
             "InstanceId": "*"
           },
-<<<<<<< HEAD
-          "expression": "",
-=======
           "expression": "REMOVE_EMPTY(SEARCH('{AWS/EC2,InstanceId} MetricName=\"DiskWriteBytes\"', 'Sum', $period))/$period",
->>>>>>> f4578a95
           "matchExact": true,
           "metricName": "DiskReadBytes",
           "namespace": "AWS/EC2",
@@ -983,11 +955,7 @@
           "dimensions": {
             "InstanceId": "*"
           },
-<<<<<<< HEAD
-          "expression": "",
-=======
           "expression": "REMOVE_EMPTY(SEARCH('{AWS/EC2,InstanceId} MetricName=\"DiskReadOps\"', 'Sum', $period))/$period",
->>>>>>> f4578a95
           "matchExact": true,
           "metricName": "DiskReadBytes",
           "namespace": "AWS/EC2",
@@ -1085,11 +1053,7 @@
           "dimensions": {
             "InstanceId": "*"
           },
-<<<<<<< HEAD
-          "expression": "",
-=======
           "expression": "REMOVE_EMPTY(SEARCH('{AWS/EC2,InstanceId} MetricName=\"DiskWriteOps\"', 'Sum', $period))/$period",
->>>>>>> f4578a95
           "matchExact": true,
           "metricName": "DiskReadBytes",
           "namespace": "AWS/EC2",
@@ -1165,36 +1129,6 @@
             "x": 0,
             "y": 23
           },
-<<<<<<< HEAD
-          "expression": "",
-          "matchExact": true,
-          "metricName": "StatusCheckFailed_System",
-          "namespace": "AWS/EC2",
-          "refId": "A",
-          "region": "$region",
-          "statistics": ["Sum"]
-        }
-      ],
-      "thresholds": [],
-      "timeFrom": null,
-      "timeRegions": [],
-      "timeShift": null,
-      "title": "Status Check Failed System Sum",
-      "tooltip": {
-        "shared": true,
-        "sort": 0,
-        "value_type": "individual"
-      },
-      "type": "graph",
-      "xaxis": {
-        "buckets": null,
-        "mode": "time",
-        "name": null,
-        "show": true,
-        "values": []
-      },
-      "yaxes": [
-=======
           "hiddenSeries": false,
           "id": 10,
           "legend": {
@@ -1278,7 +1212,6 @@
             "alignLevel": null
           }
         },
->>>>>>> f4578a95
         {
           "aliasColors": {},
           "bars": false,
