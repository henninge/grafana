--- conflicted
+++ resolved
@@ -31,9 +31,5 @@
     unit: 'none',
   },
   valueMappings: [],
-<<<<<<< HEAD
-  thresholds: [],
-=======
   thresholds: [{ index: 1, value: 80, color: 'red' }, { index: 0, value: -Infinity, color: 'green' }],
->>>>>>> dede40d4
 };