package cloudwatch

import (
	"errors"
	"math/rand"
	"regexp"
	"sort"
	"strconv"
	"time"

	"github.com/aws/aws-sdk-go/aws"
	"github.com/grafana/grafana/pkg/components/simplejson"
	"github.com/grafana/grafana/pkg/tsdb"
)

func (e *CloudWatchExecutor) parseQueriesByRegion(queryContext *tsdb.TsdbQuery) (map[string][]*cloudWatchQuery, error) {
	metricQueriesByRegion := make(map[string][]*cloudWatchQuery)

	for i, model := range queryContext.Queries {
		queryType := model.Model.Get("type").MustString()
		if queryType != "timeSeriesQuery" && queryType != "" {
			continue
		}

		RefID := queryContext.Queries[i].RefId
		query, err := parseQuery(queryContext.Queries[i].Model, RefID)
		if err != nil {
			return nil, &queryBuilderError{err, RefID}
		}
		if _, ok := metricQueriesByRegion[query.Region]; !ok {
			metricQueriesByRegion[query.Region] = make([]*cloudWatchQuery, 0)
		}
		metricQueriesByRegion[query.Region] = append(metricQueriesByRegion[query.Region], query)
	}

	return metricQueriesByRegion, nil
}

func parseQuery(model *simplejson.Json, refId string) (*cloudWatchQuery, error) {
	region, err := model.Get("region").String()
	if err != nil {
		return nil, err
	}

	namespace, err := model.Get("namespace").String()
	if err != nil {
		return nil, err
	}

	metricName, err := model.Get("metricName").String()
	if err != nil {
		return nil, err
	}

	id := model.Get("id").MustString("")
	expression := model.Get("expression").MustString("")

	dimensions, err := parseDimensions(model)
	if err != nil {
		return nil, err
	}

	statistics, err := parseStatistics(model)
	if err != nil {
		return nil, err
	}

	p := model.Get("period").MustString("")
	if p == "" {
		if namespace == "AWS/EC2" {
			p = "300"
		} else {
			p = "60"
		}
	}

	var period int
	if regexp.MustCompile(`^\d+$`).Match([]byte(p)) {
		period, err = strconv.Atoi(p)
		if err != nil {
			return nil, err
		}
	} else {
		d, err := time.ParseDuration(p)
		if err != nil {
			return nil, err
		}
		period = int(d.Seconds())
	}

	alias := model.Get("alias").MustString()

	identifier := id
	if identifier == "" || len(statistics) > 1 {
		identifier = generateUniqueString()
	}

	returnData := !model.Get("hide").MustBool(false)
	queryType := model.Get("type").MustString()
	if queryType == "" {
		// If no type is provided we assume we are called by alerting service, which requires to return data!
		// Note, this is sort of a hack, but the official Grafana interfaces do not carry the information
		// who (which service) called the TsdbQueryEndpoint.Query(...) function.
		returnData = true
	}
	highResolution := model.Get("highResolution").MustBool(false)

	matchExact := model.Get("matchExact").MustBool(true)

<<<<<<< HEAD
	return &CloudWatchQuery{
=======
	return &cloudWatchQuery{
>>>>>>> ff1e7cf5
		RefId:          refId,
		Identifier:     identifier,
		Region:         region,
		Namespace:      namespace,
		MetricName:     metricName,
		Dimensions:     dimensions,
		Statistics:     aws.StringSlice(statistics),
		Period:         period,
		Alias:          alias,
		Id:             id,
		Expression:     expression,
		ReturnData:     returnData,
		HighResolution: highResolution,
		MatchExact:     matchExact,
	}, nil
}

func parseStatisticsAndExtendedStatistics(model *simplejson.Json) ([]string, []string, error) {
	var statistics []string
	var extendedStatistics []string

	for _, s := range model.Get("statistics").MustArray() {
		if ss, ok := s.(string); ok {
			if _, isStandard := standardStatistics[ss]; isStandard {
				statistics = append(statistics, ss)
			} else {
				extendedStatistics = append(extendedStatistics, ss)
			}
		} else {
			return nil, nil, errors.New("failed to parse")
		}
	}

	return statistics, extendedStatistics, nil
}

func parseStatistics(model *simplejson.Json) ([]string, error) {
	var statistics []string

	for _, s := range model.Get("statistics").MustArray() {
		statistics = append(statistics, s.(string))
	}

	return statistics, nil
}

func parseDimensions(model *simplejson.Json) (map[string][]string, error) {
	parsedDimensions := make(map[string][]string)
	for k, v := range model.Get("dimensions").MustMap() {
		kk := k
		// This is for backwards compatibility. Before 6.5 dimensions values were stored as strings and not arrays
		if value, ok := v.(string); ok {
			parsedDimensions[kk] = []string{value}
		} else if values, ok := v.([]interface{}); ok {
			for _, value := range values {
				parsedDimensions[kk] = append(parsedDimensions[kk], value.(string))
			}
		} else {
			return nil, errors.New("failed to parse")
		}
	}

	sortedDimensions := sortDimensions(parsedDimensions)

	return sortedDimensions, nil
}

func sortDimensions(dimensions map[string][]string) map[string][]string {
	sortedDimensions := make(map[string][]string)
	var keys []string
	for k := range dimensions {
		keys = append(keys, k)
	}
	sort.Strings(keys)

	for _, k := range keys {
		sortedDimensions[k] = dimensions[k]
	}
	return sortedDimensions
}

func generateUniqueString() string {
	var letter = []rune("abcdefghijklmnopqrstuvwxyz")

	b := make([]rune, 8)
	for i := range b {
		b[i] = letter[rand.Intn(len(letter))]
	}
	return string(b)
}

func getQueryID(query *cloudWatchQuery, statIndex int) string {
	queryID := query.Identifier
	if len(query.Statistics) > 1 {
		queryID = query.Identifier + "_____" + strconv.Itoa(statIndex)
	}
	return queryID
}<|MERGE_RESOLUTION|>--- conflicted
+++ resolved
@@ -107,11 +107,7 @@
 
 	matchExact := model.Get("matchExact").MustBool(true)
 
-<<<<<<< HEAD
-	return &CloudWatchQuery{
-=======
 	return &cloudWatchQuery{
->>>>>>> ff1e7cf5
 		RefId:          refId,
 		Identifier:     identifier,
 		Region:         region,
